import { AnyAction, MiddlewareAPI, Dispatch } from '@reduxjs/toolkit';
import { v4 as uuidv4 } from 'uuid';
import dateFormat from 'dateformat';

import * as InvokeAI from '../invokeai';

import {
  addLogEntry,
  setIsConnected,
  setIsProcessing,
  setSystemStatus,
  setCurrentStatus,
  setSystemConfig,
  processingCanceled,
  errorOccurred,
  setModelList,
  setIsCancelable,
} from '../../features/system/systemSlice';

import {
  addGalleryImages,
  addImage,
  clearIntermediateImage,
  GalleryState,
  removeImage,
  setIntermediateImage,
} from '../../features/gallery/gallerySlice';

import {
  clearInitialImage,
  setInitialImage,
  setMaskPath,
} from '../../features/options/optionsSlice';
import { requestImages, requestNewImages } from './actions';
import { setImageToInpaint } from '../../features/tabs/Inpainting/inpaintingSlice';

/**
 * Returns an object containing listener callbacks for socketio events.
 * TODO: This file is large, but simple. Should it be split up further?
 */
const makeSocketIOListeners = (
  store: MiddlewareAPI<Dispatch<AnyAction>, any>
) => {
  const { dispatch, getState } = store;

  return {
    /**
     * Callback to run when we receive a 'connect' event.
     */
    onConnect: () => {
      try {
        dispatch(setIsConnected(true));
        dispatch(setCurrentStatus('Connected'));
        const gallery: GalleryState = getState().gallery;

        if (gallery.categories.user.latest_mtime) {
          dispatch(requestNewImages('user'));
        } else {
          dispatch(requestImages('user'));
        }

        if (gallery.categories.result.latest_mtime) {
          dispatch(requestNewImages('result'));
        } else {
          dispatch(requestImages('result'));
        }
      } catch (e) {
        console.error(e);
      }
    },
    /**
     * Callback to run when we receive a 'disconnect' event.
     */
    onDisconnect: () => {
      try {
        dispatch(setIsConnected(false));
        dispatch(setCurrentStatus('Disconnected'));

        dispatch(
          addLogEntry({
            timestamp: dateFormat(new Date(), 'isoDateTime'),
            message: `Disconnected from server`,
            level: 'warning',
          })
        );
      } catch (e) {
        console.error(e);
      }
    },
    /**
     * Callback to run when we receive a 'generationResult' event.
     */
    onGenerationResult: (data: InvokeAI.ImageResultResponse) => {
      try {
        dispatch(
          addImage({
<<<<<<< HEAD
            uuid: uuidv4(),
            ...data,
=======
            category: 'result',
            image: {
              uuid: uuidv4(),
              ...data,
            },
>>>>>>> 329cd8a3
          })
        );
        dispatch(
          addLogEntry({
            timestamp: dateFormat(new Date(), 'isoDateTime'),
            message: `Image generated: ${data.url}`,
          })
        );
      } catch (e) {
        console.error(e);
      }
    },
    /**
     * Callback to run when we receive a 'intermediateResult' event.
     */
    onIntermediateResult: (data: InvokeAI.ImageResultResponse) => {
      try {
        dispatch(
          setIntermediateImage({
            uuid: uuidv4(),
            ...data,
          })
        );
        dispatch(
          addLogEntry({
            timestamp: dateFormat(new Date(), 'isoDateTime'),
            message: `Intermediate image generated: ${data.url}`,
          })
        );
      } catch (e) {
        console.error(e);
      }
    },
    /**
     * Callback to run when we receive an 'esrganResult' event.
     */
    onPostprocessingResult: (data: InvokeAI.ImageResultResponse) => {
      try {
        dispatch(
          addImage({
<<<<<<< HEAD
            uuid: uuidv4(),
            ...data,
=======
            category: 'result',
            image: {
              uuid: uuidv4(),
              ...data,
            },
>>>>>>> 329cd8a3
          })
        );

        dispatch(
          addLogEntry({
            timestamp: dateFormat(new Date(), 'isoDateTime'),
            message: `Postprocessed: ${data.url}`,
          })
        );
      } catch (e) {
        console.error(e);
      }
    },
    /**
     * Callback to run when we receive a 'progressUpdate' event.
     * TODO: Add additional progress phases
     */
    onProgressUpdate: (data: InvokeAI.SystemStatus) => {
      try {
        dispatch(setIsProcessing(true));
        dispatch(setSystemStatus(data));
      } catch (e) {
        console.error(e);
      }
    },
    /**
     * Callback to run when we receive a 'progressUpdate' event.
     */
    onError: (data: InvokeAI.ErrorResponse) => {
      const { message, additionalData } = data;

      if (additionalData) {
        // TODO: handle more data than short message
      }

      try {
        dispatch(
          addLogEntry({
            timestamp: dateFormat(new Date(), 'isoDateTime'),
            message: `Server error: ${message}`,
            level: 'error',
          })
        );
        dispatch(errorOccurred());
        dispatch(clearIntermediateImage());
      } catch (e) {
        console.error(e);
      }
    },
    /**
     * Callback to run when we receive a 'galleryImages' event.
     */
    onGalleryImages: (data: InvokeAI.GalleryImagesResponse) => {
      const { images, areMoreImagesAvailable, category } = data;

      /**
       * the logic here ideally would be in the reducer but we have a side effect:
       * generating a uuid. so the logic needs to be here, outside redux.
       */

      // Generate a UUID for each image
      const preparedImages = images.map((image): InvokeAI.Image => {
<<<<<<< HEAD
        const { url, metadata, mtime, width, height } = image;
        return {
          uuid: uuidv4(),
          url,
          mtime,
          metadata,
          width,
          height,
=======
        return {
          uuid: uuidv4(),
          ...image,
>>>>>>> 329cd8a3
        };
      });

      dispatch(
        addGalleryImages({
          images: preparedImages,
          areMoreImagesAvailable,
          category,
        })
      );

      dispatch(
        addLogEntry({
          timestamp: dateFormat(new Date(), 'isoDateTime'),
          message: `Loaded ${images.length} images`,
        })
      );
    },
    /**
     * Callback to run when we receive a 'processingCanceled' event.
     */
    onProcessingCanceled: () => {
      dispatch(processingCanceled());

      const { intermediateImage } = getState().gallery;

      if (intermediateImage) {
        dispatch(
          addImage({
            category: 'result',
            image: intermediateImage,
          })
        );
        dispatch(
          addLogEntry({
            timestamp: dateFormat(new Date(), 'isoDateTime'),
            message: `Intermediate image saved: ${intermediateImage.url}`,
          })
        );
        dispatch(clearIntermediateImage());
      }

      dispatch(
        addLogEntry({
          timestamp: dateFormat(new Date(), 'isoDateTime'),
          message: `Processing canceled`,
          level: 'warning',
        })
      );
    },
    /**
     * Callback to run when we receive a 'imageDeleted' event.
     */
    onImageDeleted: (data: InvokeAI.ImageDeletedResponse) => {
      const { url, uuid, category } = data;

      // remove image from gallery
      dispatch(removeImage(data));

      // remove references to image in options
      const { initialImage, maskPath } = getState().options;

      if (initialImage?.url === url || initialImage === url) {
        dispatch(clearInitialImage());
      }

      if (maskPath === url) {
        dispatch(setMaskPath(''));
      }

      dispatch(
        addLogEntry({
          timestamp: dateFormat(new Date(), 'isoDateTime'),
          message: `Image deleted: ${url}`,
        })
      );
    },
    onImageUploaded: (data: InvokeAI.ImageUploadResponse) => {
      const { destination, ...rest } = data;
      const image = {
        uuid: uuidv4(),
        ...rest,
      };

      try {
        dispatch(addImage({ image, category: 'user' }));

        switch (destination) {
          case 'img2img': {
            dispatch(setInitialImage(image));
            break;
          }
          case 'inpainting': {
            dispatch(setImageToInpaint(image));
            break;
          }
        }

        dispatch(
          addLogEntry({
            timestamp: dateFormat(new Date(), 'isoDateTime'),
            message: `Image uploaded: ${data.url}`,
          })
        );
      } catch (e) {
        console.error(e);
      }
    },
    /**
     * Callback to run when we receive a 'maskImageUploaded' event.
     */
    onMaskImageUploaded: (data: InvokeAI.ImageUrlResponse) => {
      const { url } = data;
      dispatch(setMaskPath(url));
      dispatch(
        addLogEntry({
          timestamp: dateFormat(new Date(), 'isoDateTime'),
          message: `Mask image uploaded: ${url}`,
        })
      );
    },
    onSystemConfig: (data: InvokeAI.SystemConfig) => {
      dispatch(setSystemConfig(data));
    },
    onModelChanged: (data: InvokeAI.ModelChangeResponse) => {
      const { model_name, model_list } = data;
      dispatch(setModelList(model_list));
      dispatch(setCurrentStatus('Model Changed'));
      dispatch(setIsProcessing(false));
      dispatch(setIsCancelable(false));
      dispatch(
        addLogEntry({
          timestamp: dateFormat(new Date(), 'isoDateTime'),
          message: `Model changed: ${model_name}`,
          level: 'info',
        })
      );
    },
    onModelChangeFailed: (data: InvokeAI.ModelChangeResponse) => {
      const { model_name, model_list } = data;
      dispatch(setModelList(model_list));
      dispatch(setIsProcessing(false));
      dispatch(setIsCancelable(false));
      dispatch(errorOccurred());
      dispatch(
        addLogEntry({
          timestamp: dateFormat(new Date(), 'isoDateTime'),
          message: `Model change failed: ${model_name}`,
          level: 'error',
        })
      );
    },
  };
};

export default makeSocketIOListeners;<|MERGE_RESOLUTION|>--- conflicted
+++ resolved
@@ -94,16 +94,11 @@
       try {
         dispatch(
           addImage({
-<<<<<<< HEAD
-            uuid: uuidv4(),
-            ...data,
-=======
             category: 'result',
             image: {
               uuid: uuidv4(),
               ...data,
             },
->>>>>>> 329cd8a3
           })
         );
         dispatch(
@@ -144,16 +139,11 @@
       try {
         dispatch(
           addImage({
-<<<<<<< HEAD
-            uuid: uuidv4(),
-            ...data,
-=======
             category: 'result',
             image: {
               uuid: uuidv4(),
               ...data,
             },
->>>>>>> 329cd8a3
           })
         );
 
@@ -216,20 +206,9 @@
 
       // Generate a UUID for each image
       const preparedImages = images.map((image): InvokeAI.Image => {
-<<<<<<< HEAD
-        const { url, metadata, mtime, width, height } = image;
-        return {
-          uuid: uuidv4(),
-          url,
-          mtime,
-          metadata,
-          width,
-          height,
-=======
         return {
           uuid: uuidv4(),
           ...image,
->>>>>>> 329cd8a3
         };
       });
 
