--- conflicted
+++ resolved
@@ -27,7 +27,6 @@
 from ldm.models.diffusion.ddim import DDIMSampler
 from ldm.models.diffusion.plms import PLMSSampler
 from ldm.models.diffusion.ksampler import KSampler
-<<<<<<< HEAD
 from ldm.dream.pngwriter import PngWriter, retrieve_metadata
 from ldm.dream.args import metadata_loads
 from ldm.dream.image_util import InitImageResizer
@@ -51,12 +50,6 @@
 torch.randint_like = fix_func(torch.randint_like)
 torch.bernoulli = fix_func(torch.bernoulli)
 torch.multinomial = fix_func(torch.multinomial)
-=======
-from ldm.dream.pngwriter           import PngWriter
-from ldm.dream.image_util          import InitImageResizer
-from ldm.dream.devices             import choose_torch_device, choose_precision
-from ldm.dream.conditioning        import get_uc_and_c
->>>>>>> 18a9a7c1
 
 def fix_func(orig):
     if hasattr(torch.backends, 'mps') and torch.backends.mps.is_available():
