--- conflicted
+++ resolved
@@ -4,21 +4,12 @@
 '''
 
 import torch
-<<<<<<< HEAD
 import numpy as  np
 from tqdm import trange
 from PIL               import Image
 from ldm.dream.devices import choose_autocast_device
 from ldm.dream.generator.base      import Generator
 from ldm.dream.generator.img2img   import Img2Img
-=======
-import numpy as np
-from PIL import Image
-from ldm.dream.generator.base import Generator
-from ldm.models.diffusion.ddim import DDIMSampler
-from ldm.dream.generator.img2img import Img2Img
-
->>>>>>> 8926bfb2
 
 class Embiggen(Generator):
     def __init__(self, model, precision):
@@ -183,7 +174,6 @@
                 # Clamp values to max 255
                 if distanceToLR > 255:
                     distanceToLR = 255
-<<<<<<< HEAD
                 #Place the pixel as invert of distance     
                 agradientC.putpixel((x, y), round(255 - distanceToLR))
         
@@ -197,10 +187,6 @@
                 value = max(0, value)
                 value = min(255, value)
                 agradientAsymC.putpixel((x, y), value)
-=======
-                # Place the pixel as invert of distance
-                agradientC.putpixel((x, y), int(255 - distanceToLR))
->>>>>>> 8926bfb2
 
         # Create alpha layers default fully white
         alphaLayerL = Image.new("L", (width, height), 255)
@@ -211,7 +197,6 @@
         alphaLayerT.paste(agradientT, (0, 0))
         alphaLayerLTC.paste(agradientL, (0, 0))
         alphaLayerLTC.paste(agradientT, (0, 0))
-<<<<<<< HEAD
         alphaLayerLTC.paste(agradientC.resize((overlap_size_x, overlap_size_y)), (0, 0))
         # make masks with an asymmetric upper-right corner so when the curved transparent corner of the next tile
         # to its right is placed it doesn't reveal a hard trailing semi-transparent edge in the overlapping space
@@ -219,10 +204,6 @@
         alphaLayerTaC.paste(agradientAsymC.rotate(270).resize((overlap_size_x, overlap_size_y)), (width - overlap_size_x, 0))
         alphaLayerLTaC = alphaLayerLTC.copy()
         alphaLayerLTaC.paste(agradientAsymC.rotate(270).resize((overlap_size_x, overlap_size_y)), (width - overlap_size_x, 0))
-=======
-        alphaLayerLTC.paste(agradientC.resize(
-            (overlap_size_x, overlap_size_y)), (0, 0))
->>>>>>> 8926bfb2
 
         if embiggen_tiles:
             # Individual unconnected sides
@@ -365,7 +346,6 @@
 
                 tile_results = gen_img2img.generate(
                     prompt,
-<<<<<<< HEAD
                     iterations     = 1,
                     seed           = seed,
                     sampler        = sampler,
@@ -380,7 +360,6 @@
                     init_image     = newinitimage,    # notice that init_image is different from init_img
                     mask_image     = None,
                     strength       = strength,
-=======
                     iterations=1,
                     seed=self.seed,
                     sampler=sampler,
@@ -396,7 +375,6 @@
                     init_image=newinitimage,    # notice that init_image is different from init_img
                     mask_image=None,
                     strength=strength,
->>>>>>> 8926bfb2
                 )
 
                 emb_tile_store.append(tile_results[0][0])
@@ -469,40 +447,24 @@
                             # bottom of image
                             elif emb_row_i == emb_tiles_y - 1:
                                 if emb_column_i == 0:
-<<<<<<< HEAD
                                     if (tile+1) in embiggen_tiles: # Look-ahead right
                                         intileimage.putalpha(alphaLayerTaC)
-=======
-                                    if (tile+1) in embiggen_tiles:  # Look-ahead right
-                                        intileimage.putalpha(alphaLayerT)
->>>>>>> 8926bfb2
                                     else:
                                         intileimage.putalpha(alphaLayerRTC)
                                 elif emb_column_i == emb_tiles_x - 1:
                                     # No tiles to look ahead to
                                     intileimage.putalpha(alphaLayerLTC)
                                 else:
-<<<<<<< HEAD
                                     if (tile+1) in embiggen_tiles: # Look-ahead right
                                         intileimage.putalpha(alphaLayerLTaC)
-=======
-                                    if (tile+1) in embiggen_tiles:  # Look-ahead right
-                                        intileimage.putalpha(alphaLayerLTC)
->>>>>>> 8926bfb2
                                     else:
                                         intileimage.putalpha(alphaLayerABB)
                             # vertical middle of image
                             else:
                                 if emb_column_i == 0:
-<<<<<<< HEAD
                                     if (tile+1) in embiggen_tiles: # Look-ahead right
                                         if (tile+emb_tiles_x) in embiggen_tiles: # Look-ahead down
                                             intileimage.putalpha(alphaLayerTaC)
-=======
-                                    if (tile+1) in embiggen_tiles:  # Look-ahead right
-                                        if (tile+emb_tiles_x) in embiggen_tiles:  # Look-ahead down
-                                            intileimage.putalpha(alphaLayerT)
->>>>>>> 8926bfb2
                                         else:
                                             intileimage.putalpha(alphaLayerTB)
                                     elif (tile+emb_tiles_x) in embiggen_tiles:  # Look-ahead down only
@@ -515,15 +477,9 @@
                                     else:
                                         intileimage.putalpha(alphaLayerABR)
                                 else:
-<<<<<<< HEAD
                                     if (tile+1) in embiggen_tiles: # Look-ahead right
                                         if (tile+emb_tiles_x) in embiggen_tiles: # Look-ahead down
                                             intileimage.putalpha(alphaLayerLTaC)
-=======
-                                    if (tile+1) in embiggen_tiles:  # Look-ahead right
-                                        if (tile+emb_tiles_x) in embiggen_tiles:  # Look-ahead down
-                                            intileimage.putalpha(alphaLayerLTC)
->>>>>>> 8926bfb2
                                         else:
                                             intileimage.putalpha(alphaLayerABR)
                                     elif (tile+emb_tiles_x) in embiggen_tiles:  # Look-ahead down only
