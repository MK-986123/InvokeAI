/* istanbul ignore file */
/* tslint:disable */
/* eslint-disable */

import type { ImageCategory } from './ImageCategory';
import type { ImageMetadata } from './ImageMetadata';
import type { ResourceOrigin } from './ResourceOrigin';

/**
 * Deserialized image record, enriched for the frontend.
 */
export type ImageDTO = {
  /**
   * The unique name of the image.
   */
  image_name: string;
  /**
   * The URL of the image.
   */
  image_url: string;
  /**
   * The URL of the image's thumbnail.
   */
  thumbnail_url: string;
  /**
   * The type of the image.
   */
  image_origin: ResourceOrigin;
  /**
   * The category of the image.
   */
  image_category: ImageCategory;
  /**
   * The width of the image in px.
   */
  width: number;
  /**
   * The height of the image in px.
   */
  height: number;
  /**
   * The created timestamp of the image.
   */
  created_at: string;
  /**
   * The updated timestamp of the image.
   */
  updated_at: string;
  /**
   * The deleted timestamp of the image.
   */
  deleted_at?: string;
  /**
   * Whether this is an intermediate image.
   */
  is_intermediate: boolean;
  /**
   * The session ID that generated this image, if it is a generated image.
   */
  session_id?: string;
  /**
   * The node ID that generated this image, if it is a generated image.
   */
  node_id?: string;
  /**
   * A limited subset of the image's generation metadata. Retrieve the image's session for full metadata.
   */
  metadata?: ImageMetadata;
<<<<<<< HEAD
};
=======
  /**
   * The id of the board the image belongs to, if one exists.
   */
  board_id?: string;
};
>>>>>>> 22c337b1
<|MERGE_RESOLUTION|>--- conflicted
+++ resolved
@@ -66,12 +66,8 @@
    * A limited subset of the image's generation metadata. Retrieve the image's session for full metadata.
    */
   metadata?: ImageMetadata;
-<<<<<<< HEAD
-};
-=======
   /**
    * The id of the board the image belongs to, if one exists.
    */
   board_id?: string;
-};
->>>>>>> 22c337b1
+};