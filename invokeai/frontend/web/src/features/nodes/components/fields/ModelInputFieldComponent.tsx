import { useAppDispatch } from 'app/store/storeHooks';
import { fieldValueChanged } from 'features/nodes/store/nodesSlice';
import {
  MainModelInputFieldValue,
  ModelInputFieldTemplate,
} from 'features/nodes/types/types';

import { SelectItem } from '@mantine/core';
import IAIMantineSearchableSelect from 'common/components/IAIMantineSearchableSelect';
import { MODEL_TYPE_MAP } from 'features/parameters/types/constants';
import { modelIdToMainModelParam } from 'features/parameters/util/modelIdToMainModelParam';
import { forEach } from 'lodash-es';
import { memo, useCallback, useMemo } from 'react';
import { useTranslation } from 'react-i18next';
import {
  useGetMainModelsQuery,
  useGetOnnxModelsQuery,
} from 'services/api/endpoints/models';
import { FieldComponentProps } from './types';

const ModelInputFieldComponent = (
  props: FieldComponentProps<MainModelInputFieldValue, ModelInputFieldTemplate>
) => {
  const { nodeId, field } = props;

  const dispatch = useAppDispatch();
  const { t } = useTranslation();

<<<<<<< HEAD
  const { data: mainModels } = useGetMainModelsQuery();
  const { data: onnxModels } = useGetOnnxModelsQuery();
=======
  const { data: mainModels, isLoading } = useGetMainModelsQuery();
>>>>>>> 632346b2

  const data = useMemo(() => {
    if (!mainModels) {
      return [];
    }

    const data: SelectItem[] = [];

    forEach(mainModels.entities, (model, id) => {
      if (!model) {
        return;
      }

      data.push({
        value: id,
        label: model.model_name,
        group: MODEL_TYPE_MAP[model.base_model],
      });
    });

    if (onnxModels) {
      forEach(onnxModels.entities, (model, id) => {
        if (!model) {
          return;
        }

        data.push({
          value: id,
          label: model.model_name,
          group: BASE_MODEL_NAME_MAP[model.base_model],
        });
      });
    }
    return data;
  }, [mainModels, onnxModels]);

  // grab the full model entity from the RTK Query cache
  // TODO: maybe we should just store the full model entity in state?
  const selectedModel = useMemo(
    () =>
<<<<<<< HEAD
      mainModels?.entities[field.value ?? mainModels.ids[0]] ||
      onnxModels?.entities[field.value ?? onnxModels.ids[0]],
    [
      mainModels?.entities,
      mainModels?.ids,
      onnxModels?.entities,
      onnxModels?.ids,
      field.value,
    ]
=======
      mainModels?.entities[
        `${field.value?.base_model}/main/${field.value?.model_name}`
      ] ?? null,
    [field.value?.base_model, field.value?.model_name, mainModels?.entities]
>>>>>>> 632346b2
  );

  const handleChangeModel = useCallback(
    (v: string | null) => {
      if (!v) {
        return;
      }

      const newModel = modelIdToMainModelParam(v);

      if (!newModel) {
        return;
      }

      dispatch(
        fieldValueChanged({
          nodeId,
          fieldName: field.name,
          value: newModel,
        })
      );
    },
    [dispatch, field.name, nodeId]
  );

<<<<<<< HEAD
  useEffect(() => {
    if (
      field.value &&
      (mainModels?.ids.includes(field.value) ||
        onnxModels?.ids.includes(field.value))
    ) {
      return;
    }

    const firstModel = mainModels?.ids[0] || onnxModels?.ids[0];

    if (!isString(firstModel)) {
      return;
    }

    handleValueChanged(firstModel);
  }, [field.value, handleValueChanged, mainModels?.ids, onnxModels?.ids]);

  return (
    <IAIMantineSelect
=======
  return isLoading ? (
    <IAIMantineSearchableSelect
      label={t('modelManager.model')}
      placeholder="Loading..."
      disabled={true}
      data={[]}
    />
  ) : (
    <IAIMantineSearchableSelect
>>>>>>> 632346b2
      tooltip={selectedModel?.description}
      label={
        selectedModel?.base_model && MODEL_TYPE_MAP[selectedModel?.base_model]
      }
      value={selectedModel?.id}
      placeholder={data.length > 0 ? 'Select a model' : 'No models available'}
      data={data}
      error={data.length === 0}
      disabled={data.length === 0}
      onChange={handleChangeModel}
    />
  );
};

export default memo(ModelInputFieldComponent);<|MERGE_RESOLUTION|>--- conflicted
+++ resolved
@@ -26,12 +26,8 @@
   const dispatch = useAppDispatch();
   const { t } = useTranslation();
 
-<<<<<<< HEAD
-  const { data: mainModels } = useGetMainModelsQuery();
   const { data: onnxModels } = useGetOnnxModelsQuery();
-=======
   const { data: mainModels, isLoading } = useGetMainModelsQuery();
->>>>>>> 632346b2
 
   const data = useMemo(() => {
     if (!mainModels) {
@@ -72,22 +68,19 @@
   // TODO: maybe we should just store the full model entity in state?
   const selectedModel = useMemo(
     () =>
-<<<<<<< HEAD
-      mainModels?.entities[field.value ?? mainModels.ids[0]] ||
-      onnxModels?.entities[field.value ?? onnxModels.ids[0]],
+      (mainModels?.entities[
+        `${field.value?.base_model}/main/${field.value?.model_name}`
+      ] ||
+        onnxModels?.entities[
+          `${field.value?.base_model}/onnx/${field.value?.model_name}`
+        ]) ??
+      null,
     [
+      field.value?.base_model,
+      field.value?.model_name,
       mainModels?.entities,
-      mainModels?.ids,
       onnxModels?.entities,
-      onnxModels?.ids,
-      field.value,
     ]
-=======
-      mainModels?.entities[
-        `${field.value?.base_model}/main/${field.value?.model_name}`
-      ] ?? null,
-    [field.value?.base_model, field.value?.model_name, mainModels?.entities]
->>>>>>> 632346b2
   );
 
   const handleChangeModel = useCallback(
@@ -113,28 +106,6 @@
     [dispatch, field.name, nodeId]
   );
 
-<<<<<<< HEAD
-  useEffect(() => {
-    if (
-      field.value &&
-      (mainModels?.ids.includes(field.value) ||
-        onnxModels?.ids.includes(field.value))
-    ) {
-      return;
-    }
-
-    const firstModel = mainModels?.ids[0] || onnxModels?.ids[0];
-
-    if (!isString(firstModel)) {
-      return;
-    }
-
-    handleValueChanged(firstModel);
-  }, [field.value, handleValueChanged, mainModels?.ids, onnxModels?.ids]);
-
-  return (
-    <IAIMantineSelect
-=======
   return isLoading ? (
     <IAIMantineSearchableSelect
       label={t('modelManager.model')}
@@ -144,7 +115,6 @@
     />
   ) : (
     <IAIMantineSearchableSelect
->>>>>>> 632346b2
       tooltip={selectedModel?.description}
       label={
         selectedModel?.base_model && MODEL_TYPE_MAP[selectedModel?.base_model]
