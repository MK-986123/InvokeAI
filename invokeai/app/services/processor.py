--- conflicted
+++ resolved
@@ -86,18 +86,13 @@
 
                 # Invoke
                 try:
-<<<<<<< HEAD
                     graph_id = graph_execution_state.id
                     model_manager = self.__invoker.services.model_manager
-                    with statistics.collect_stats(invocation, graph_id, model_manager):
-                        outputs = invocation.invoke(
-=======
-                    with statistics.collect_stats(invocation, graph_execution_state.id):
+                    with statistics.collect_stats(invocation, graph_id model_manager):
                         # use the internal invoke_internal(), which wraps the node's invoke() method in
                         # this accomodates nodes which require a value, but get it only from a
                         # connection
                         outputs = invocation.invoke_internal(
->>>>>>> 611e241c
                             InvocationContext(
                                 services=self.__invoker.services,
                                 graph_execution_state_id=graph_execution_state.id,
